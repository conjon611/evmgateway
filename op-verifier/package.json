--- conflicted
+++ resolved
@@ -26,11 +26,7 @@
     "express": "^4.18.2",
     "ganache": "^7.9.1",
     "hardhat": "^2.16.0",
-<<<<<<< HEAD
     "hardhat-deploy": "^0.11.43",
-=======
-    "hardhat-deploy": "github:nataouze/hardhat-deploy#fixCompanionNetworks",
->>>>>>> 4d036d07
     "hardhat-deploy-ethers": "^0.4.1",
     "hardhat-gas-reporter": "^1.0.8",
     "solidity-bytes-utils": "^0.8.0",
