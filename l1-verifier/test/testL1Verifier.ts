import { makeL1Gateway } from '@ensdomains/l1-gateway';
import { Server } from '@chainlink/ccip-read-server';
import { HardhatEthersProvider } from '@nomicfoundation/hardhat-ethers/internal/hardhat-ethers-provider';
import type { HardhatEthersHelpers } from '@nomicfoundation/hardhat-ethers/types';
import { expect } from 'chai';
import {
  BrowserProvider,
  Contract,
  JsonRpcProvider,
  Signer,
  ethers as ethersT
} from 'ethers';
import { FetchRequest } from 'ethers';
import express from 'express';
import { ethers } from 'hardhat';
import { EthereumProvider } from 'hardhat/types';
import request from 'supertest';

type ethersObj = typeof ethersT &
  Omit<HardhatEthersHelpers, 'provider'> & {
    provider: Omit<HardhatEthersProvider, '_hardhatProvider'> & {
      _hardhatProvider: EthereumProvider;
    };
  };

declare module 'hardhat/types/runtime' {
  const ethers: ethersObj;
  interface HardhatRuntimeEnvironment {
    ethers: ethersObj;
  }
}

describe('L1Verifier', () => {
  let provider: BrowserProvider;
  let signer: Signer;
  let verifier: Contract;
  let target: Contract;
  let gateway: express.Application;

  before(async () => {
    // Hack to get a 'real' ethers provider from hardhat. The default `HardhatProvider`
    // doesn't support CCIP-read.
    provider = new ethers.BrowserProvider(ethers.provider._hardhatProvider);
    // provider.on("debug", (x: any) => console.log(JSON.stringify(x, undefined, 2)));
    signer = await provider.getSigner(0);

<<<<<<< HEAD
    const proof = makeL1Gateway(provider as unknown as JsonRpcProvider);
    const server = new Server()
    proof.add(server)
    const gateway = server.makeApp('/')
    
    // Replace ethers' fetch function with one that calls the gateway directly.
=======
    const server = makeL1Gateway(provider as unknown as JsonRpcProvider);
    gateway = server.makeApp('/');

    const getUrl = FetchRequest.createGetUrlFunc();
>>>>>>> b198b54d
    ethers.FetchRequest.registerGetUrl(async (req: FetchRequest) => {
      if(req.url != "test:") return getUrl(req);

      const r = request(gateway).post('/');
      if (req.hasBody()) {
        r.set('Content-Type', 'application/json').send(
          ethers.toUtf8String(req.body)
        );
      }
      const response = await r;
      return {
        statusCode: response.statusCode,
        statusMessage: response.ok ? 'OK' : response.statusCode.toString(),
        body: ethers.toUtf8Bytes(JSON.stringify(response.body)),
        headers: {
          'Content-Type': 'application/json',
        },
      };
    });
    const l1VerifierFactory = await ethers.getContractFactory(
      'L1Verifier',
      signer
    );
    verifier = await l1VerifierFactory.deploy(['test:']);

    const testL2Factory = await ethers.getContractFactory(
      'TestL2',
      signer
    );
    const l2contract = await testL2Factory.deploy();

    const testL1Factory = await ethers.getContractFactory(
      'TestL1',
      signer
    );
    target = await testL1Factory.deploy(await verifier.getAddress(), await l2contract.getAddress());
    // Mine an empty block so we have something to prove against
    await provider.send('evm_mine', []);
  });

  it('simple proofs for fixed values', async () => {
    const result = await target.getLatest({ enableCcipRead: true });
    expect(Number(result)).to.equal(42);
  });

  it('simple proofs for dynamic values', async () => {
    const result = await target.getName({ enableCcipRead: true });
    expect(result).to.equal('Satoshi');
  });

  it('nested proofs for dynamic values', async () => {
    const result = await target.getHighscorer(42, { enableCcipRead: true });
    expect(result).to.equal('Hal Finney');
  });

  it('nested proofs for long dynamic values', async () => {
    const result = await target.getHighscorer(1, { enableCcipRead: true });
    expect(result).to.equal(
      'Hubert Blaine Wolfeschlegelsteinhausenbergerdorff Sr.'
    );
  });

  it('nested proofs with lookbehind', async () => {
    const result = await target.getLatestHighscore({ enableCcipRead: true });
    expect(Number(result)).to.equal(12345);
  });

  it('nested proofs with lookbehind for dynamic values', async () => {
    const result = await target.getLatestHighscorer({ enableCcipRead: true });
    expect(result).to.equal('Hal Finney');
  });

  it('mappings with variable-length keys', async () => {
    const result = await target.getNickname('Money Skeleton', {
      enableCcipRead: true,
    });
    expect(result).to.equal('Vitalik Buterin');
  });

  it('nested proofs of mappings with variable-length keys', async () => {
    const result = await target.getPrimaryNickname({ enableCcipRead: true });
    expect(result).to.equal('Hal Finney');
  });

  it('treats uninitialized storage elements as zeroes', async () => {
    const result = await target.getZero({ enableCcipRead: true });
    expect(Number(result)).to.equal(0);
  });

  it('treats uninitialized dynamic values as empty strings', async () => {
    const result = await target.getNickname('Santa', { enableCcipRead: true });
    expect(result).to.equal("");
  })
});<|MERGE_RESOLUTION|>--- conflicted
+++ resolved
@@ -44,19 +44,11 @@
     // provider.on("debug", (x: any) => console.log(JSON.stringify(x, undefined, 2)));
     signer = await provider.getSigner(0);
 
-<<<<<<< HEAD
     const proof = makeL1Gateway(provider as unknown as JsonRpcProvider);
     const server = new Server()
     proof.add(server)
     const gateway = server.makeApp('/')
-    
-    // Replace ethers' fetch function with one that calls the gateway directly.
-=======
-    const server = makeL1Gateway(provider as unknown as JsonRpcProvider);
-    gateway = server.makeApp('/');
-
-    const getUrl = FetchRequest.createGetUrlFunc();
->>>>>>> b198b54d
+    const getUrl = FetchRequest.createGetUrlFunc();    
     ethers.FetchRequest.registerGetUrl(async (req: FetchRequest) => {
       if(req.url != "test:") return getUrl(req);
 
